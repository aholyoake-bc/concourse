package api_test

import (
	"bytes"
	"errors"
	"io"
	"io/ioutil"
	"net/http"
	"time"

	. "github.com/onsi/ginkgo"
	. "github.com/onsi/gomega"

	"github.com/concourse/atc"
	dbfakes "github.com/concourse/atc/db/fakes"

	"github.com/concourse/atc/db"
	"github.com/concourse/atc/db/algorithm"
)

var _ = Describe("Pipelines API", func() {
	var pipelineDB *dbfakes.FakePipelineDB
	var expectedSavedPipeline db.SavedPipeline

	BeforeEach(func() {
		pipelineDB = new(dbfakes.FakePipelineDB)
		pipelineDBFactory.BuildReturns(pipelineDB)
		expectedSavedPipeline = db.SavedPipeline{}
		teamDB.GetPipelineByNameReturns(expectedSavedPipeline, nil)
	})

	Describe("GET /api/v1/teams/:team_name/pipelines", func() {
		var response *http.Response

		BeforeEach(func() {
			teamDB.GetPipelinesReturns([]db.SavedPipeline{
				{
					ID:     1,
					Paused: false,
					Pipeline: db.Pipeline{
						Name: "a-pipeline",
						Config: atc.Config{
							Groups: atc.GroupConfigs{
								{
									Name:      "group1",
									Jobs:      []string{"job1", "job2"},
									Resources: []string{"resource1", "resource2"},
								},
							},
						},
					},
				},
				{
					ID:     2,
					Paused: true,
					Pipeline: db.Pipeline{
						Name: "another-pipeline",
						Config: atc.Config{
							Groups: atc.GroupConfigs{
								{
									Name:      "group2",
									Jobs:      []string{"job3", "job4"},
									Resources: []string{"resource3", "resource4"},
								},
							},
						},
					},
				},
			}, nil)
<<<<<<< HEAD

			teamDB.GetConfigStub = func(pipelineName string) (atc.Config, atc.RawConfig, db.ConfigVersion, error) {
				if pipelineName == "a-pipeline" {
					return atc.Config{
						Groups: atc.GroupConfigs{
							{
								Name:      "group1",
								Jobs:      []string{"job1", "job2"},
								Resources: []string{"resource1", "resource2"},
							},
						},
					}, atc.RawConfig(""), 42, nil
				} else if pipelineName == "another-pipeline" {
					return atc.Config{
						Groups: atc.GroupConfigs{
							{
								Name:      "group2",
								Jobs:      []string{"job3", "job4"},
								Resources: []string{"resource3", "resource4"},
							},
						},
					}, atc.RawConfig(""), 42, nil
				}

				panic("don't know what's going on")
			}
=======
>>>>>>> 5ce9446d
		})

		JustBeforeEach(func() {
			req, err := http.NewRequest("GET", server.URL+"/api/v1/teams/a-team/pipelines", nil)
			Expect(err).NotTo(HaveOccurred())

			req.Header.Set("Content-Type", "application/json")

			response, err = client.Do(req)
			Expect(err).NotTo(HaveOccurred())
		})

		It("returns 200 OK", func() {
			Expect(response.StatusCode).To(Equal(http.StatusOK))
		})

		It("returns application/json", func() {
			Expect(response.Header.Get("Content-Type")).To(Equal("application/json"))
		})

		It("constructs teamDB with provided team name", func() {
			Expect(teamDBFactory.GetTeamDBCallCount()).To(Equal(1))
			Expect(teamDBFactory.GetTeamDBArgsForCall(0)).To(Equal("a-team"))
		})

		It("returns all active pipelines", func() {
			body, err := ioutil.ReadAll(response.Body)
			Expect(err).NotTo(HaveOccurred())

			Expect(body).To(MatchJSON(`[
      {
        "name": "a-pipeline",
        "url": "/teams/a-team/pipelines/a-pipeline",
				"paused": false,
				"team_name": "a-team",
				"groups": [
					{
						"name": "group1",
						"jobs": ["job1", "job2"],
						"resources": ["resource1", "resource2"]
					}
				]
      },{
        "name": "another-pipeline",
        "url": "/teams/a-team/pipelines/another-pipeline",
				"paused": true,
				"team_name": "a-team",
				"groups": [
					{
						"name": "group2",
						"jobs": ["job3", "job4"],
						"resources": ["resource3", "resource4"]
					}
				]
      }]`))
		})

		Context("when the call to get active pipelines fails", func() {
			BeforeEach(func() {
				teamDB.GetPipelinesReturns(nil, errors.New("disaster"))
			})

			It("returns 500 internal server error", func() {
				Expect(response.StatusCode).To(Equal(http.StatusInternalServerError))
			})
		})
<<<<<<< HEAD

		Context("when the call to get a pipeline's config fails", func() {
			BeforeEach(func() {
				teamDB.GetConfigReturns(atc.Config{}, atc.RawConfig(""), 0, errors.New("disaster"))
			})

			It("returns 500 internal server error", func() {
				Expect(response.StatusCode).To(Equal(http.StatusInternalServerError))
			})
		})
=======
>>>>>>> 5ce9446d
	})

	Describe("GET /api/v1/teams/:team_name/pipelines/:pipeline_name", func() {
		var response *http.Response

		BeforeEach(func() {
			teamDB.GetPipelineByNameReturns(db.SavedPipeline{
				ID:     1,
				Paused: false,
				Pipeline: db.Pipeline{
					Name: "some-specific-pipeline",
				},
			}, nil)

			teamDB.GetConfigReturns(atc.Config{
				Groups: atc.GroupConfigs{
					{
						Name:      "group1",
						Jobs:      []string{"job1", "job2"},
						Resources: []string{"resource1", "resource2"},
					},
					{
						Name:      "group2",
						Jobs:      []string{"job3", "job4"},
						Resources: []string{"resource3", "resource4"},
					},
				},
			}, atc.RawConfig(""), 42, nil)
		})

		JustBeforeEach(func() {
			req, err := http.NewRequest("GET", server.URL+"/api/v1/teams/a-team/pipelines/some-specific-pipeline", nil)
			Expect(err).NotTo(HaveOccurred())

			req.Header.Set("Content-Type", "application/json")

			response, err = client.Do(req)
			Expect(err).NotTo(HaveOccurred())
		})

		It("looks up the pipeline in the db via the url param", func() {
			Expect(teamDB.GetPipelineByNameCallCount()).To(Equal(1))
			Expect(teamDB.GetPipelineByNameArgsForCall(0)).To(Equal("some-specific-pipeline"))
		})

		It("tries to get the config scoped to team and pipeline", func() {
			Expect(teamDB.GetConfigCallCount()).To(Equal(1))
			Expect(teamDB.GetConfigArgsForCall(0)).To(Equal("some-specific-pipeline"))
		})

		It("returns 200 ok", func() {
			Expect(response.StatusCode).To(Equal(http.StatusOK))
		})

		It("returns application/json", func() {
			Expect(response.Header.Get("Content-Type")).To(Equal("application/json"))
		})

		It("constructs teamDB with provided team name", func() {
			Expect(teamDBFactory.GetTeamDBCallCount()).To(Equal(1))
			Expect(teamDBFactory.GetTeamDBArgsForCall(0)).To(Equal("a-team"))
		})

		It("returns a pipeline JSON", func() {
			body, err := ioutil.ReadAll(response.Body)
			Expect(err).NotTo(HaveOccurred())

			Expect(body).To(MatchJSON(`
      {
        "name": "some-specific-pipeline",
        "url": "/teams/a-team/pipelines/some-specific-pipeline",
				"paused": false,
				"team_name": "a-team",
				"groups": [
					{
						"name": "group1",
						"jobs": ["job1", "job2"],
						"resources": ["resource1", "resource2"]
					},
					{
						"name": "group2",
						"jobs": ["job3", "job4"],
						"resources": ["resource3", "resource4"]
					}
				]
      }`))
		})

		Context("when the call to get pipeline fails", func() {
			BeforeEach(func() {
				teamDB.GetPipelineByNameReturns(db.SavedPipeline{}, errors.New("disaster"))
			})

			It("returns 500 error", func() {
				Expect(response.StatusCode).To(Equal(http.StatusInternalServerError))
			})
		})

		Context("when the call to get the pipeline config fails", func() {
			BeforeEach(func() {
				teamDB.GetConfigReturns(atc.Config{}, atc.RawConfig(""), 0, errors.New("disaster"))
			})

			It("returns 500 error", func() {
				Expect(response.StatusCode).To(Equal(http.StatusInternalServerError))
			})
		})
	})

	Describe("DELETE /api/v1/teams/:team_name/pipelines/:pipeline_name", func() {
		var response *http.Response

		JustBeforeEach(func() {
			pipelineName := "a-pipeline-name"
			req, err := http.NewRequest("DELETE", server.URL+"/api/v1/teams/a-team/pipelines/"+pipelineName, nil)
			Expect(err).NotTo(HaveOccurred())

			req.Header.Set("Content-Type", "application/json")

			response, err = client.Do(req)
			Expect(err).NotTo(HaveOccurred())
		})

		Context("when the user is logged in", func() {
			BeforeEach(func() {
				authValidator.IsAuthenticatedReturns(true)
			})

			It("returns 204 No Content", func() {
				Expect(response.StatusCode).To(Equal(http.StatusNoContent))
			})

			It("constructs teamDB with provided team name", func() {
				Expect(teamDBFactory.GetTeamDBCallCount()).To(Equal(1))
				Expect(teamDBFactory.GetTeamDBArgsForCall(0)).To(Equal("a-team"))
			})

			It("injects the proper pipelineDB", func() {
				pipelineName := teamDB.GetPipelineByNameArgsForCall(0)
				Expect(pipelineName).To(Equal("a-pipeline-name"))
				Expect(pipelineDBFactory.BuildCallCount()).To(Equal(1))
				actualSavedPipeline := pipelineDBFactory.BuildArgsForCall(0)
				Expect(actualSavedPipeline).To(Equal(expectedSavedPipeline))
			})

			It("deletes the named pipeline from the database", func() {
				Expect(pipelineDB.DestroyCallCount()).To(Equal(1))
			})

			Context("when an error occurs destroying the pipeline", func() {
				BeforeEach(func() {
					err := errors.New("disaster!")
					pipelineDB.DestroyReturns(err)
				})

				It("returns a 500 Internal Server Error", func() {
					Expect(response.StatusCode).To(Equal(http.StatusInternalServerError))
				})
			})
		})

		Context("when the user is not logged in", func() {
			BeforeEach(func() {
				authValidator.IsAuthenticatedReturns(false)
			})

			It("returns Unauthorized", func() {
				Expect(response.StatusCode).To(Equal(http.StatusUnauthorized))
			})
		})
	})

	Describe("PUT /api/v1/teams/:team_name/pipelines/:pipeline_name/pause", func() {
		var response *http.Response

		JustBeforeEach(func() {
			var err error

			request, err := http.NewRequest("PUT", server.URL+"/api/v1/teams/a-team/pipelines/a-pipeline/pause", nil)
			Expect(err).NotTo(HaveOccurred())

			response, err = client.Do(request)
			Expect(err).NotTo(HaveOccurred())
		})

		Context("when authenticated", func() {
			BeforeEach(func() {
				authValidator.IsAuthenticatedReturns(true)
			})

			It("constructs teamDB with provided team name", func() {
				Expect(teamDBFactory.GetTeamDBCallCount()).To(Equal(1))
				Expect(teamDBFactory.GetTeamDBArgsForCall(0)).To(Equal("a-team"))
			})

			It("injects the proper pipelineDB", func() {
				pipelineName := teamDB.GetPipelineByNameArgsForCall(0)
				Expect(pipelineName).To(Equal("a-pipeline"))
				Expect(pipelineDBFactory.BuildCallCount()).To(Equal(1))
				actualSavedPipeline := pipelineDBFactory.BuildArgsForCall(0)
				Expect(actualSavedPipeline).To(Equal(expectedSavedPipeline))
			})

			Context("when pausing the pipeline succeeds", func() {
				BeforeEach(func() {
					pipelineDB.PauseReturns(nil)
				})

				It("returns 200", func() {
					Expect(response.StatusCode).To(Equal(http.StatusOK))
				})
			})

			Context("when pausing the pipeline fails", func() {
				BeforeEach(func() {
					pipelineDB.PauseReturns(errors.New("welp"))
				})

				It("returns 500", func() {
					Expect(response.StatusCode).To(Equal(http.StatusInternalServerError))
				})
			})
		})

		Context("when not authenticated", func() {
			BeforeEach(func() {
				authValidator.IsAuthenticatedReturns(false)
			})

			It("returns Unauthorized", func() {
				Expect(response.StatusCode).To(Equal(http.StatusUnauthorized))
			})
		})
	})

	Describe("PUT /api/v1/teams/:team_name/pipelines/:pipeline_name/unpause", func() {
		var response *http.Response

		JustBeforeEach(func() {
			var err error

			request, err := http.NewRequest("PUT", server.URL+"/api/v1/teams/a-team/pipelines/a-pipeline/unpause", nil)
			Expect(err).NotTo(HaveOccurred())

			response, err = client.Do(request)
			Expect(err).NotTo(HaveOccurred())
		})

		Context("when authenticated", func() {
			BeforeEach(func() {
				authValidator.IsAuthenticatedReturns(true)
			})

			It("constructs teamDB with provided team name", func() {
				Expect(teamDBFactory.GetTeamDBCallCount()).To(Equal(1))
				Expect(teamDBFactory.GetTeamDBArgsForCall(0)).To(Equal("a-team"))
			})

			It("injects the proper pipelineDB", func() {
				pipelineName := teamDB.GetPipelineByNameArgsForCall(0)
				Expect(pipelineName).To(Equal("a-pipeline"))
				Expect(pipelineDBFactory.BuildCallCount()).To(Equal(1))
				actualSavedPipeline := pipelineDBFactory.BuildArgsForCall(0)
				Expect(actualSavedPipeline).To(Equal(expectedSavedPipeline))
			})

			Context("when unpausing the pipeline succeeds", func() {
				BeforeEach(func() {
					pipelineDB.UnpauseReturns(nil)
				})

				It("returns 200", func() {
					Expect(response.StatusCode).To(Equal(http.StatusOK))
				})
			})

			Context("when unpausing the pipeline fails", func() {
				BeforeEach(func() {
					pipelineDB.UnpauseReturns(errors.New("welp"))
				})

				It("returns 500", func() {
					Expect(response.StatusCode).To(Equal(http.StatusInternalServerError))
				})
			})
		})

		Context("when not authenticated", func() {
			BeforeEach(func() {
				authValidator.IsAuthenticatedReturns(false)
			})

			It("returns Unauthorized", func() {
				Expect(response.StatusCode).To(Equal(http.StatusUnauthorized))
			})
		})
	})

	Describe("PUT /api/v1/teams/:team_name/pipelines/ordering", func() {
		var response *http.Response
		var body io.Reader

		BeforeEach(func() {
			body = bytes.NewBufferString(`
				[
					"a-pipeline",
					"another-pipeline",
					"yet-another-pipeline",
					"one-final-pipeline",
					"just-kidding"
				]
			`)
		})

		JustBeforeEach(func() {
			var err error

			request, err := http.NewRequest("PUT", server.URL+"/api/v1/teams/a-team/pipelines/ordering", body)
			Expect(err).NotTo(HaveOccurred())

			response, err = client.Do(request)
			Expect(err).NotTo(HaveOccurred())
		})

		Context("when authenticated", func() {
			BeforeEach(func() {
				authValidator.IsAuthenticatedReturns(true)
			})

			Context("with invalid json", func() {
				BeforeEach(func() {
					body = bytes.NewBufferString(`{}`)
				})

				It("returns 400", func() {
					Expect(response.StatusCode).To(Equal(http.StatusBadRequest))
				})
			})

			It("constructs teamDB with provided team name", func() {
				Expect(teamDBFactory.GetTeamDBCallCount()).To(Equal(1))
				Expect(teamDBFactory.GetTeamDBArgsForCall(0)).To(Equal("a-team"))
			})

			Context("when ordering the pipelines succeeds", func() {
				BeforeEach(func() {
					teamDB.OrderPipelinesReturns(nil)
				})

				It("orders the pipelines", func() {
					Expect(teamDB.OrderPipelinesCallCount()).To(Equal(1))
					pipelineNames := teamDB.OrderPipelinesArgsForCall(0)
					Expect(pipelineNames).To(Equal(
						[]string{
							"a-pipeline",
							"another-pipeline",
							"yet-another-pipeline",
							"one-final-pipeline",
							"just-kidding",
						},
					))

				})

				It("returns 200", func() {
					Expect(response.StatusCode).To(Equal(http.StatusOK))
				})
			})

			Context("when ordering the pipelines fails", func() {
				BeforeEach(func() {
					teamDB.OrderPipelinesReturns(errors.New("welp"))
				})

				It("returns 500", func() {
					Expect(response.StatusCode).To(Equal(http.StatusInternalServerError))
				})
			})
		})

		Context("when not authenticated", func() {
			BeforeEach(func() {
				authValidator.IsAuthenticatedReturns(false)
			})

			It("returns Unauthorized", func() {
				Expect(response.StatusCode).To(Equal(http.StatusUnauthorized))
			})
		})
	})

	Describe("GET /api/v1/teams/:team_name/pipelines/:pipeline_name/versions-db", func() {
		var response *http.Response

		JustBeforeEach(func() {
			var err error

			request, err := http.NewRequest("GET", server.URL+"/api/v1/teams/a-team/pipelines/a-pipeline/versions-db", nil)
			Expect(err).NotTo(HaveOccurred())

			response, err = client.Do(request)
			Expect(err).NotTo(HaveOccurred())
		})

		Context("when authenticated", func() {
			BeforeEach(func() {
				authValidator.IsAuthenticatedReturns(true)
				//construct Version db

				pipelineDB.LoadVersionsDBReturns(
					&algorithm.VersionsDB{
						ResourceVersions: []algorithm.ResourceVersion{
							{
								VersionID:  73,
								ResourceID: 127,
								CheckOrder: 123,
							},
						},
						BuildOutputs: []algorithm.BuildOutput{
							{
								ResourceVersion: algorithm.ResourceVersion{
									VersionID:  73,
									ResourceID: 127,
									CheckOrder: 123,
								},
								BuildID: 66,
								JobID:   13,
							},
						},
						BuildInputs: []algorithm.BuildInput{
							{
								ResourceVersion: algorithm.ResourceVersion{
									VersionID:  66,
									ResourceID: 77,
									CheckOrder: 88,
								},
								BuildID: 66,
								JobID:   13,
							},
						},
						JobIDs: map[string]int{
							"bad-luck-job": 13,
						},
						ResourceIDs: map[string]int{
							"resource-127": 127,
						},
						CachedAt: time.Unix(42, 0).UTC(),
					},
					nil,
				)
			})

			It("constructs teamDB with provided team name", func() {
				Expect(teamDBFactory.GetTeamDBCallCount()).To(Equal(1))
				Expect(teamDBFactory.GetTeamDBArgsForCall(0)).To(Equal("a-team"))
			})

			It("returns 200", func() {
				Expect(response.StatusCode).To(Equal(http.StatusOK))
			})

			It("returns application/json", func() {
				Expect(response.Header.Get("Content-Type")).To(Equal("application/json"))
			})

			It("returns a json representation of all the versions in the pipeline", func() {
				body, err := ioutil.ReadAll(response.Body)
				Expect(err).NotTo(HaveOccurred())

				Expect(body).To(MatchJSON(`{
				"ResourceVersions": [
					{
						"VersionID": 73,
						"ResourceID": 127,
						"CheckOrder": 123
			    }
				],
				"BuildOutputs": [
					{
						"VersionID": 73,
						"ResourceID": 127,
						"BuildID": 66,
						"JobID": 13,
						"CheckOrder": 123
					}
				],
				"BuildInputs": [
					{
						"VersionID": 66,
						"ResourceID": 77,
						"BuildID": 66,
						"JobID": 13,
						"CheckOrder": 88
					}
				],
				"JobIDs": {
						"bad-luck-job": 13
				},
				"ResourceIDs": {
					"resource-127": 127
				},
				"CachedAt": "1970-01-01T00:00:42Z"
				}`))
			})
		})

		Context("when not authenticated", func() {
			BeforeEach(func() {
				authValidator.IsAuthenticatedReturns(false)
			})

			It("returns Unauthorized", func() {
				Expect(response.StatusCode).To(Equal(http.StatusUnauthorized))
			})
		})
	})

	Describe("PUT /api/v1/teams/:team_name/pipelines/:pipeline_name/rename", func() {
		var response *http.Response

		BeforeEach(func() {
			authValidator.IsAuthenticatedReturns(true)
		})

		JustBeforeEach(func() {
			var err error

			request, err := http.NewRequest("PUT", server.URL+"/api/v1/teams/a-team/pipelines/a-pipeline/rename", bytes.NewBufferString(`{"name":"some-new-name"}`))
			Expect(err).NotTo(HaveOccurred())

			response, err = client.Do(request)
			Expect(err).NotTo(HaveOccurred())
		})

		Context("when authenticated", func() {
			It("constructs teamDB with provided team name", func() {
				Expect(teamDBFactory.GetTeamDBCallCount()).To(Equal(1))
				Expect(teamDBFactory.GetTeamDBArgsForCall(0)).To(Equal("a-team"))
			})

			It("injects the proper pipelineDB", func() {
				pipelineName := teamDB.GetPipelineByNameArgsForCall(0)
				Expect(pipelineName).To(Equal("a-pipeline"))
				Expect(pipelineDBFactory.BuildCallCount()).To(Equal(1))
				actualSavedPipeline := pipelineDBFactory.BuildArgsForCall(0)
				Expect(actualSavedPipeline).To(Equal(expectedSavedPipeline))
			})

			It("returns 204", func() {
				Expect(response.StatusCode).To(Equal(http.StatusNoContent))
			})

			It("renames the pipeline to the name provided", func() {
				Expect(pipelineDB.UpdateNameCallCount()).To(Equal(1))
				Expect(pipelineDB.UpdateNameArgsForCall(0)).To(Equal("some-new-name"))
			})

			Context("when an error occurs on update", func() {
				BeforeEach(func() {
					pipelineDB.UpdateNameReturns(errors.New("whoops"))
				})

				It("returns a 500 internal server error", func() {
					Expect(response.StatusCode).To(Equal(http.StatusInternalServerError))
					Expect(logger.LogMessages()).To(ContainElement("callbacks.call-to-update-pipeline-name-failed"))
				})
			})
		})

		Context("when not authenticated", func() {
			BeforeEach(func() {
				authValidator.IsAuthenticatedReturns(false)
			})

			It("returns Unauthorized", func() {
				Expect(response.StatusCode).To(Equal(http.StatusUnauthorized))
			})
		})
	})
})<|MERGE_RESOLUTION|>--- conflicted
+++ resolved
@@ -67,35 +67,6 @@
 					},
 				},
 			}, nil)
-<<<<<<< HEAD
-
-			teamDB.GetConfigStub = func(pipelineName string) (atc.Config, atc.RawConfig, db.ConfigVersion, error) {
-				if pipelineName == "a-pipeline" {
-					return atc.Config{
-						Groups: atc.GroupConfigs{
-							{
-								Name:      "group1",
-								Jobs:      []string{"job1", "job2"},
-								Resources: []string{"resource1", "resource2"},
-							},
-						},
-					}, atc.RawConfig(""), 42, nil
-				} else if pipelineName == "another-pipeline" {
-					return atc.Config{
-						Groups: atc.GroupConfigs{
-							{
-								Name:      "group2",
-								Jobs:      []string{"job3", "job4"},
-								Resources: []string{"resource3", "resource4"},
-							},
-						},
-					}, atc.RawConfig(""), 42, nil
-				}
-
-				panic("don't know what's going on")
-			}
-=======
->>>>>>> 5ce9446d
 		})
 
 		JustBeforeEach(func() {
@@ -162,19 +133,6 @@
 				Expect(response.StatusCode).To(Equal(http.StatusInternalServerError))
 			})
 		})
-<<<<<<< HEAD
-
-		Context("when the call to get a pipeline's config fails", func() {
-			BeforeEach(func() {
-				teamDB.GetConfigReturns(atc.Config{}, atc.RawConfig(""), 0, errors.New("disaster"))
-			})
-
-			It("returns 500 internal server error", func() {
-				Expect(response.StatusCode).To(Equal(http.StatusInternalServerError))
-			})
-		})
-=======
->>>>>>> 5ce9446d
 	})
 
 	Describe("GET /api/v1/teams/:team_name/pipelines/:pipeline_name", func() {
@@ -186,23 +144,22 @@
 				Paused: false,
 				Pipeline: db.Pipeline{
 					Name: "some-specific-pipeline",
+					Config: atc.Config{
+						Groups: atc.GroupConfigs{
+							{
+								Name:      "group1",
+								Jobs:      []string{"job1", "job2"},
+								Resources: []string{"resource1", "resource2"},
+							},
+							{
+								Name:      "group2",
+								Jobs:      []string{"job3", "job4"},
+								Resources: []string{"resource3", "resource4"},
+							},
+						},
+					},
 				},
 			}, nil)
-
-			teamDB.GetConfigReturns(atc.Config{
-				Groups: atc.GroupConfigs{
-					{
-						Name:      "group1",
-						Jobs:      []string{"job1", "job2"},
-						Resources: []string{"resource1", "resource2"},
-					},
-					{
-						Name:      "group2",
-						Jobs:      []string{"job3", "job4"},
-						Resources: []string{"resource3", "resource4"},
-					},
-				},
-			}, atc.RawConfig(""), 42, nil)
 		})
 
 		JustBeforeEach(func() {
@@ -218,11 +175,6 @@
 		It("looks up the pipeline in the db via the url param", func() {
 			Expect(teamDB.GetPipelineByNameCallCount()).To(Equal(1))
 			Expect(teamDB.GetPipelineByNameArgsForCall(0)).To(Equal("some-specific-pipeline"))
-		})
-
-		It("tries to get the config scoped to team and pipeline", func() {
-			Expect(teamDB.GetConfigCallCount()).To(Equal(1))
-			Expect(teamDB.GetConfigArgsForCall(0)).To(Equal("some-specific-pipeline"))
 		})
 
 		It("returns 200 ok", func() {
@@ -266,16 +218,6 @@
 		Context("when the call to get pipeline fails", func() {
 			BeforeEach(func() {
 				teamDB.GetPipelineByNameReturns(db.SavedPipeline{}, errors.New("disaster"))
-			})
-
-			It("returns 500 error", func() {
-				Expect(response.StatusCode).To(Equal(http.StatusInternalServerError))
-			})
-		})
-
-		Context("when the call to get the pipeline config fails", func() {
-			BeforeEach(func() {
-				teamDB.GetConfigReturns(atc.Config{}, atc.RawConfig(""), 0, errors.New("disaster"))
 			})
 
 			It("returns 500 error", func() {
