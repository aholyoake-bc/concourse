package gc_test

import (
	"context"
	"time"

	sq "github.com/Masterminds/squirrel"
	"github.com/concourse/concourse/atc"
	"github.com/concourse/concourse/atc/atccmd"
	"github.com/concourse/concourse/atc/db"
	"github.com/concourse/concourse/atc/gc"

	. "github.com/onsi/ginkgo"
	. "github.com/onsi/gomega"
)

var _ = Describe("ResourceConfigCheckSessionCollector", func() {
	var (
<<<<<<< HEAD
		collector                           atccmd.Collector
=======
		collector                           Collector
>>>>>>> 147212a3
		resourceConfigCheckSessionLifecycle db.ResourceConfigCheckSessionLifecycle
		resourceConfigScope                 db.ResourceConfigScope
		ownerExpiries                       db.ContainerOwnerExpiries
		resource                            db.Resource
	)

	BeforeEach(func() {
		resourceConfigCheckSessionLifecycle = db.NewResourceConfigCheckSessionLifecycle(dbConn)
		resourceConfigFactory = db.NewResourceConfigFactory(dbConn, lockFactory)
		collector = gc.NewResourceConfigCheckSessionCollector(resourceConfigCheckSessionLifecycle)
	})

	Describe("Run", func() {
		var runErr error
		var owner db.ContainerOwner

		ownerExpiries = db.ContainerOwnerExpiries{
			Min: 10 * time.Second,
			Max: 10 * time.Second,
		}

		BeforeEach(func() {
			var err error
			var found bool
			resource, found, err = defaultPipeline.Resource("some-resource")
			Expect(err).ToNot(HaveOccurred())
			Expect(found).To(BeTrue())

			resourceConfigScope, err = resource.SetResourceConfig(
				atc.Source{
					"some": "source",
				},
				atc.VersionedResourceTypes{})
			Expect(err).ToNot(HaveOccurred())

			resourceConfig := resourceConfigScope.ResourceConfig()
			owner = db.NewResourceConfigCheckSessionContainerOwner(resourceConfig.ID(), resourceConfig.OriginBaseResourceType().ID, ownerExpiries)

			workerFactory := db.NewWorkerFactory(dbConn)
			defaultWorkerPayload := atc.Worker{
				ResourceTypes: []atc.WorkerResourceType{
					atc.WorkerResourceType{
						Type:    "some-base-type",
						Image:   "/path/to/image",
						Version: "some-brt-version",
					},
				},
				Name:            "default-worker",
				GardenAddr:      "1.2.3.4:7777",
				BaggageclaimURL: "5.6.7.8:7878",
			}
			worker, err := workerFactory.SaveWorker(defaultWorkerPayload, 0)
			Expect(err).NotTo(HaveOccurred())

			_, err = worker.CreateContainer(owner, db.ContainerMetadata{})
			Expect(err).NotTo(HaveOccurred())
		})

		resourceConfigCheckSessionExists := func(resourceConfig db.ResourceConfig) bool {
			var count int
			err = psql.Select("COUNT(*)").
				From("resource_config_check_sessions").
				Where(sq.Eq{"resource_config_id": resourceConfig.ID()}).
				RunWith(dbConn).
				QueryRow().
				Scan(&count)
			Expect(err).NotTo(HaveOccurred())
			return count == 1
		}

		JustBeforeEach(func() {
			runErr = collector.Run(context.TODO())
			Expect(runErr).ToNot(HaveOccurred())
		})

		Context("when the resource config check session is expired", func() {
			BeforeEach(func() {
				time.Sleep(ownerExpiries.Max)
			})

			It("removes the resource config check session", func() {
				Expect(resourceConfigCheckSessionExists(resourceConfigScope.ResourceConfig())).To(BeFalse())
			})
		})

		Context("when the resource config check session is not expired", func() {
			It("keeps the resource config check session", func() {
				Expect(resourceConfigCheckSessionExists(resourceConfigScope.ResourceConfig())).To(BeTrue())
			})
		})

		Context("when the resource is active", func() {
			It("keeps the resource config check session", func() {
				Expect(resourceConfigCheckSessionExists(resourceConfigScope.ResourceConfig())).To(BeTrue())
			})
		})

		Context("when the resource is unactive", func() {
			BeforeEach(func() {
				atcConfig := atc.Config{
					Jobs: atc.JobConfigs{
						{
							Name: "some-job",
						},
						{
							Name: "some-other-job",
						},
					},
				}

				defaultPipeline, _, err = defaultTeam.SavePipeline("default-pipeline", atcConfig, db.ConfigVersion(1), false)
				Expect(err).NotTo(HaveOccurred())
			})

			It("removes the resource config check session", func() {
				Expect(resourceConfigCheckSessionExists(resourceConfigScope.ResourceConfig())).To(BeFalse())
			})
		})
	})
})<|MERGE_RESOLUTION|>--- conflicted
+++ resolved
@@ -6,7 +6,6 @@
 
 	sq "github.com/Masterminds/squirrel"
 	"github.com/concourse/concourse/atc"
-	"github.com/concourse/concourse/atc/atccmd"
 	"github.com/concourse/concourse/atc/db"
 	"github.com/concourse/concourse/atc/gc"
 
@@ -16,11 +15,7 @@
 
 var _ = Describe("ResourceConfigCheckSessionCollector", func() {
 	var (
-<<<<<<< HEAD
-		collector                           atccmd.Collector
-=======
 		collector                           Collector
->>>>>>> 147212a3
 		resourceConfigCheckSessionLifecycle db.ResourceConfigCheckSessionLifecycle
 		resourceConfigScope                 db.ResourceConfigScope
 		ownerExpiries                       db.ContainerOwnerExpiries
