--- conflicted
+++ resolved
@@ -1258,6 +1258,13 @@
 	inputs := []BuildInput{}
 	outputs := []BuildOutput{}
 
+	tx, err := b.conn.Begin()
+	if err != nil {
+		return nil, nil, err
+	}
+
+	defer Rollback(tx)
+
 	rows, err := psql.Select("inputs.name", "resources.id", "versions.version", `COALESCE(inputs.first_occurrence, NOT EXISTS (
 			SELECT 1
 			FROM build_resource_config_version_inputs i, builds b
@@ -1267,20 +1274,7 @@
 			AND b.job_id = builds.job_id
 			AND i.build_id = b.id
 			AND i.build_id < builds.id
-<<<<<<< HEAD
 		))`).
-=======
-		)`
-
-	tx, err := b.conn.Begin()
-	if err != nil {
-		return nil, nil, err
-	}
-
-	defer Rollback(tx)
-
-	rows, err := psql.Select("inputs.name", "resources.id", "versions.version", firstOccurrence).
->>>>>>> 147212a3
 		From("resource_config_versions versions, build_resource_config_version_inputs inputs, builds, resources").
 		Where(sq.Eq{"builds.id": b.id}).
 		Where(sq.NotEq{"versions.check_order": 0}).
