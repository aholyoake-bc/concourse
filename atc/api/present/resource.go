--- conflicted
+++ resolved
@@ -8,26 +8,15 @@
 func Resource(resource db.Resource, showCheckError bool, teamName string) atc.Resource {
 	var checkErrString, rcCheckErrString string
 	var failingToCheck bool
-<<<<<<< HEAD
-=======
 	if resource.CheckSetupError() != nil && showCheckError {
 		checkErrString = resource.CheckSetupError().Error()
 	}
 
->>>>>>> 0cba188c
 	if resource.CheckError() != nil && showCheckError {
 		rcCheckErrString = resource.CheckError().Error()
 	}
 
 	if resource.CheckSetupError() != nil || resource.CheckError() != nil {
-		failingToCheck = true
-	}
-
-	if resource.ResourceConfigCheckError() != nil && showCheckError {
-		rcCheckErrString = resource.ResourceConfigCheckError().Error()
-	}
-
-	if resource.CheckError() != nil || resource.ResourceConfigCheckError() != nil {
 		failingToCheck = true
 	}
 
@@ -40,10 +29,7 @@
 		FailingToCheck:  failingToCheck,
 		CheckSetupError: checkErrString,
 		CheckError:      rcCheckErrString,
-<<<<<<< HEAD
-=======
 		PinComment:      resource.PinComment(),
->>>>>>> 0cba188c
 	}
 
 	if !resource.LastChecked().IsZero() {
