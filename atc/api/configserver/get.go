package configserver

import (
	"encoding/json"
	"fmt"
	"net/http"

	"code.cloudfoundry.org/lager"

	"github.com/concourse/concourse/atc"
	"github.com/tedsuo/rata"
)

func (s *Server) GetConfig(w http.ResponseWriter, r *http.Request) {
	logger := s.logger.Session("get-config")
	pipelineName := rata.Param(r, "pipeline_name")
	teamName := rata.Param(r, "team_name")

	team, found, err := s.teamFactory.FindTeam(teamName)
	if err != nil {
		logger.Error("failed-to-find-team", err)
		w.WriteHeader(http.StatusInternalServerError)
		return
	}

	if !found {
		logger.Debug("team-not-found", lager.Data{"team": teamName})
		w.WriteHeader(http.StatusNotFound)
		return
	}

	pipeline, found, err := team.Pipeline(pipelineName)
	if err != nil {
		logger.Error("failed-to-find-pipeline", err)
		w.WriteHeader(http.StatusInternalServerError)
		return
	}

	if !found {
		logger.Debug("pipeline-not-found", lager.Data{"pipeline": pipelineName})
		w.WriteHeader(http.StatusNotFound)
		return
	}

	config, err := pipeline.Config()
	if err !=  nil {
		logger.Error("failed-to-get-pipeline-config", err)
		w.WriteHeader(http.StatusInternalServerError)
		return
	}

<<<<<<< HEAD
	jobConfigs, err := jobs.Configs()
	if err != nil {
		logger.Error("failed-to-get-job-configs", err)
		w.WriteHeader(http.StatusInternalServerError)
		return
	}

	resources, err := pipeline.Resources()
	if err != nil {
		logger.Error("failed-to-get-resources", err)
		w.WriteHeader(http.StatusInternalServerError)
		return
	}

	resourceTypes, err := pipeline.ResourceTypes()
	if err != nil {
		logger.Error("failed-to-get-resourceTypes", err)
		w.WriteHeader(http.StatusInternalServerError)
		return
	}

	config := atc.Config{
		Groups:        pipeline.Groups(),
		VarSources:    pipeline.VarSources(),
		Resources:     resources.Configs(),
		ResourceTypes: resourceTypes.Configs(),
		Jobs:          jobConfigs,
	}

=======
>>>>>>> 19e9dd32
	w.Header().Set(atc.ConfigVersionHeader, fmt.Sprintf("%d", pipeline.ConfigVersion()))
	w.Header().Set("Content-Type", "application/json")

	err = json.NewEncoder(w).Encode(atc.ConfigResponse{
		Config: config,
	})
	if err != nil {
		logger.Error("failed-to-encode-config", err)
		w.WriteHeader(http.StatusInternalServerError)
	}
}<|MERGE_RESOLUTION|>--- conflicted
+++ resolved
@@ -49,38 +49,6 @@
 		return
 	}
 
-<<<<<<< HEAD
-	jobConfigs, err := jobs.Configs()
-	if err != nil {
-		logger.Error("failed-to-get-job-configs", err)
-		w.WriteHeader(http.StatusInternalServerError)
-		return
-	}
-
-	resources, err := pipeline.Resources()
-	if err != nil {
-		logger.Error("failed-to-get-resources", err)
-		w.WriteHeader(http.StatusInternalServerError)
-		return
-	}
-
-	resourceTypes, err := pipeline.ResourceTypes()
-	if err != nil {
-		logger.Error("failed-to-get-resourceTypes", err)
-		w.WriteHeader(http.StatusInternalServerError)
-		return
-	}
-
-	config := atc.Config{
-		Groups:        pipeline.Groups(),
-		VarSources:    pipeline.VarSources(),
-		Resources:     resources.Configs(),
-		ResourceTypes: resourceTypes.Configs(),
-		Jobs:          jobConfigs,
-	}
-
-=======
->>>>>>> 19e9dd32
 	w.Header().Set(atc.ConfigVersionHeader, fmt.Sprintf("%d", pipeline.ConfigVersion()))
 	w.Header().Set("Content-Type", "application/json")
 
