module Dashboard.Styles exposing
    ( asciiArt
    , cardBody
    , cardFooter
    , content
    , dropdownContainer
    , dropdownItem
    , highDensityIcon
    , highDensityToggle
    , info
    , infoBar
    , infoCliIcon
    , infoItem
    , clusterName
    , legend
    , legendItem
    , legendSeparator
    , noPipelineCardHd
    , noPipelineCardHeader
    , noPipelineCardTextHd
    , noResults
    , pipelineCard
    , pipelineCardBanner
    , pipelineCardBannerHd
    , pipelineCardBody
    , pipelineCardBodyHd
    , pipelineCardFooter
    , pipelineCardHd
    , pipelineCardHeader
    , pipelineCardTransitionAge
    , pipelineName
    , previewPlaceholder
    , resourceErrorTriangle
    , searchButton
    , searchClearButton
    , searchContainer
    , searchInput
    , showSearchContainer
    , striped
    , teamNameHd
    , topCliIcon
    , visibilityToggle
    , visibilityTooltip
    , welcomeCard
    , welcomeCardBody
    , welcomeCardTitle
    )

import Application.Styles
import Colors
import Concourse.Cli as Cli
import Concourse.PipelineStatus exposing (PipelineStatus(..))
import Html
import Html.Attributes exposing (style)
import ScreenSize exposing (ScreenSize(..))
import Views.Styles


content : Bool -> List (Html.Attribute msg)
content highDensity =
    [ style "align-content" "flex-start"
    , style "display" <|
        if highDensity then
            "flex"

        else
            "initial"
    , style "flex-flow" "column wrap"
    , style "padding" <|
        if highDensity then
            "60px"

        else
            "0"
    , style "flex-grow" "1"
    , style "overflow-y" "auto"
    , style "height" "100%"
    , style "width" "100%"
    , style "box-sizing" "border-box"
    , style "flex-direction" <|
        if highDensity then
            "column"

        else
            "row"
    ]


pipelineCard : List (Html.Attribute msg)
pipelineCard =
    [ style "cursor" "move"
    , style "margin" "25px"
    ]


pipelineCardBanner :
    { status : PipelineStatus
    , pipelineRunningKeyframes : String
    }
    -> List (Html.Attribute msg)
pipelineCardBanner { status, pipelineRunningKeyframes } =
    let
        color =
            Colors.statusColor status

        isRunning =
            Concourse.PipelineStatus.isRunning status
    in
    style "height" "7px" :: texture pipelineRunningKeyframes isRunning color


noPipelineCardHd : List (Html.Attribute msg)
noPipelineCardHd =
    [ style "background-color" Colors.card
    , style "font-size" "14px"
    , style "width" "200px"
    , style "height" "60px"
    , style "display" "flex"
    , style "align-items" "center"
    , style "letter-spacing" "1px"
    , style "margin-right" "60px"
    ]


noPipelineCardTextHd : List (Html.Attribute msg)
noPipelineCardTextHd =
    [ style "padding" "10px"
    ]


noPipelineCardHeader : List (Html.Attribute msg)
noPipelineCardHeader =
    [ style "color" Colors.dashboardText
    , style "background-color" Colors.card
    , style "font-size" "1.5em"
    , style "letter-spacing" "0.1em"
    , style "padding" "12.5px"
    , style "text-align" "center"
    , style "-webkit-font-smoothing" "antialiased"
    ]


pipelineCardHeader : List (Html.Attribute msg)
pipelineCardHeader =
    [ style "background-color" Colors.card
    , style "color" Colors.dashboardText
    , style "font-size" "1.5em"
    , style "letter-spacing" "0.1em"
    , style "-webkit-font-smoothing" "antialiased"
    , style "padding" "12.5px"
    ]


pipelineName : List (Html.Attribute msg)
pipelineName =
    [ style "width" "245px"
    , style "white-space" "nowrap"
    , style "overflow" "hidden"
    , style "text-overflow" "ellipsis"
    ]


cardBody : List (Html.Attribute msg)
cardBody =
    [ style "width" "200px"
    , style "height" "120px"
    , style "padding" "20px 36px"
    , style "background-color" Colors.card
    , style "margin" "2px 0"
    , style "display" "flex"
    ]


pipelineCardBody : List (Html.Attribute msg)
pipelineCardBody =
    [ style "background-color" Colors.card
    , style "margin" "2px 0"
    ]


cardFooter : List (Html.Attribute msg)
cardFooter =
    [ style "height" "47px"
    , style "background-color" Colors.card
    ]


previewPlaceholder : List (Html.Attribute msg)
previewPlaceholder =
    [ style "background-color" Colors.background
    , style "flex-grow" "1"
    ]


teamNameHd : List (Html.Attribute msg)
teamNameHd =
    [ style "letter-spacing" ".2em"
    ]


pipelineCardHd : PipelineStatus -> List (Html.Attribute msg)
pipelineCardHd status =
    [ style "display" "flex"
    , style "height" "60px"
    , style "width" "200px"
    , style "margin" "0 60px 4px 0"
    , style "position" "relative"
    , style "background-color" <|
        case status of
            PipelineStatusSucceeded _ ->
                Colors.successFaded

            PipelineStatusFailed _ ->
                Colors.failure

            PipelineStatusErrored _ ->
                Colors.error

            _ ->
                Colors.card
    , style "font-size" "19px"
    , style "letter-spacing" "1px"
    ]


pipelineCardBodyHd : List (Html.Attribute msg)
pipelineCardBodyHd =
    [ style "width" "180px"
    , style "white-space" "nowrap"
    , style "overflow" "hidden"
    , style "text-overflow" "ellipsis"
    , style "align-self" "center"
    , style "padding" "10px"
    ]


pipelineCardBannerHd :
    { status : PipelineStatus
    , pipelineRunningKeyframes : String
    }
    -> List (Html.Attribute msg)
pipelineCardBannerHd { status, pipelineRunningKeyframes } =
    let
        color =
            Colors.statusColor status

        isRunning =
            Concourse.PipelineStatus.isRunning status
    in
    style "width" "8px" :: texture pipelineRunningKeyframes isRunning color


solid : String -> List (Html.Attribute msg)
solid color =
    [ style "background-color" color ]


striped :
    { pipelineRunningKeyframes : String
    , thickColor : String
    , thinColor : String
    }
    -> List (Html.Attribute msg)
striped { pipelineRunningKeyframes, thickColor, thinColor } =
    [ style "background-image" <| withStripes thickColor thinColor
    , style "background-size" "106px 114px"
    , style "animation" <| pipelineRunningKeyframes ++ " 3s linear infinite"
    ]


withStripes : String -> String -> String
withStripes thickColor thinColor =
    "repeating-linear-gradient(-115deg,"
        ++ thickColor
        ++ " 0,"
        ++ thickColor
        ++ " 10px,"
        ++ thinColor
        ++ " 0,"
        ++ thinColor
        ++ " 16px)"


texture : String -> Bool -> String -> List (Html.Attribute msg)
texture pipelineRunningKeyframes isRunning color =
    if isRunning then
        striped
            { pipelineRunningKeyframes = pipelineRunningKeyframes
            , thickColor = Colors.card
            , thinColor = color
            }

    else
        solid color


pipelineCardFooter : List (Html.Attribute msg)
pipelineCardFooter =
    [ style "padding" "13.5px"
    , style "display" "flex"
    , style "justify-content" "space-between"
    , style "background-color" Colors.card
    ]


pipelineCardTransitionAge : PipelineStatus -> List (Html.Attribute msg)
pipelineCardTransitionAge status =
    [ style "color" <| Colors.statusColor status
    , style "font-size" "18px"
    , style "line-height" "20px"
    , style "letter-spacing" "0.05em"
    , style "margin-left" "8px"
    ]


infoBar :
    { hideLegend : Bool, screenSize : ScreenSize.ScreenSize }
    -> List (Html.Attribute msg)
infoBar { hideLegend, screenSize } =
    [ style "position" "fixed"
    , style "bottom" "0"
    , style "line-height" "35px"
    , style "padding" "7.5px 30px"
    , style "background-color" Colors.frame
    , style "width" "100%"
    , style "box-sizing" "border-box"
    , style "display" "flex"
    , style "justify-content" <|
        if hideLegend then
            "flex-end"

        else
            "space-between"
    ]
        ++ (case screenSize of
                ScreenSize.Mobile ->
                    [ style "flex-direction" "column" ]

                ScreenSize.Desktop ->
                    [ style "flex-direction" "column" ]

                ScreenSize.BigDesktop ->
                    []
           )


legend : List (Html.Attribute msg)
legend =
    [ style "display" "flex"
    , style "flex-wrap" "wrap"
    ]


legendItem : List (Html.Attribute msg)
legendItem =
    [ style "display" "flex"
    , style "text-transform" "uppercase"
    , style "align-items" "center"
    , style "color" Colors.bottomBarText
    , style "margin-right" "20px"
    ]


legendSeparator : List (Html.Attribute msg)
legendSeparator =
    [ style "color" Colors.bottomBarText
    , style "margin-right" "20px"
    , style "display" "flex"
    , style "align-items" "center"
    ]


highDensityToggle : List (Html.Attribute msg)
highDensityToggle =
    [ style "color" Colors.bottomBarText
    , style "margin-right" "20px"
    , style "display" "flex"
    , style "text-transform" "uppercase"
    , style "align-items" "center"
    ]


highDensityIcon : Bool -> List (Html.Attribute msg)
highDensityIcon highDensity =
    [ style "background-image" <|
        if highDensity then
            "url(/public/images/ic-hd-on.svg)"

        else
            "url(/public/images/ic-hd-off.svg)"
    , style "background-size" "contain"
    , style "height" "20px"
    , style "width" "35px"
    , style "flex-shrink" "0"
    , style "margin-right" "10px"
    ]


info : List (Html.Attribute msg)
info =
    [ style "display" "flex"
    , style "color" Colors.bottomBarText
    , style "font-size" "1.25em"
    ]


infoItem : List (Html.Attribute msg)
infoItem =
    [ style "margin-right" "30px"
    , style "display" "flex"
    , style "align-items" "center"
    ]


infoCliIcon : { hovered : Bool, cli : Cli.Cli } -> List (Html.Attribute msg)
infoCliIcon { hovered, cli } =
    [ style "margin-right" "10px"
    , style "width" "20px"
    , style "height" "20px"
    , style "background-image" <| Cli.iconUrl cli
    , style "background-repeat" "no-repeat"
    , style "background-position" "50% 50%"
    , style "background-size" "contain"
    , style "opacity" <|
        if hovered then
            "1"

        else
            "0.5"
    ]


topCliIcon : { hovered : Bool, cli : Cli.Cli } -> List (Html.Attribute msg)
topCliIcon { hovered, cli } =
    [ style "opacity" <|
        if hovered then
            "1"

        else
            "0.5"
    , style "background-image" <| Cli.iconUrl cli
    , style "background-position" "50% 50%"
    , style "background-repeat" "no-repeat"
    , style "width" "32px"
    , style "height" "32px"
    , style "margin" "5px"
    , style "z-index" "1"
    ]


welcomeCard : List (Html.Attribute msg)
welcomeCard =
    [ style "background-color" Colors.card
    , style "margin" "25px"
    , style "padding" "40px"
    , style "-webkit-font-smoothing" "antialiased"
    , style "position" "relative"
    , style "overflow" "hidden"
    , style "font-weight" "400"
    , style "display" "flex"
    , style "flex-direction" "column"
    ]


welcomeCardBody : List (Html.Attribute msg)
welcomeCardBody =
    [ style "font-size" "16px"
    , style "z-index" "2"
    ]


welcomeCardTitle : List (Html.Attribute msg)
welcomeCardTitle =
    [ style "font-size" "32px" ]


resourceErrorTriangle : List (Html.Attribute msg)
resourceErrorTriangle =
    [ style "position" "absolute"
    , style "top" "0"
    , style "right" "0"
    , style "width" "0"
    , style "height" "0"
    , style "border-top" <| "30px solid " ++ Colors.resourceError
    , style "border-left" "30px solid transparent"
    ]


asciiArt : List (Html.Attribute msg)
asciiArt =
    [ style "font-size" "16px"
    , style "line-height" "8px"
    , style "position" "absolute"
    , style "top" "0"
    , style "left" "23em"
    , style "margin" "0"
    , style "white-space" "pre"
    , style "color" Colors.asciiArt
    , style "z-index" "1"
    ]
        ++ Application.Styles.disableInteraction


noResults : List (Html.Attribute msg)
noResults =
    [ style "text-align" "center"
    , style "font-size" "13px"
    , style "margin-top" "20px"
    ]


searchContainer : ScreenSize -> List (Html.Attribute msg)
searchContainer screenSize =
    [ style "display" "flex"
    , style "flex-direction" "column"
    , style "margin" "12px"
    , style "position" "relative"
    , style "align-items" "stretch"
    ]
        ++ (case screenSize of
                Mobile ->
                    [ style "flex-grow" "1" ]

                _ ->
                    []
           )


searchInput : ScreenSize -> List (Html.Attribute msg)
searchInput screenSize =
    let
        widthStyles =
            case screenSize of
                Mobile ->
                    []

                Desktop ->
                    [ style "width" "220px" ]

                BigDesktop ->
                    [ style "width" "220px" ]
    in
    [ style "background-color" "transparent"
    , style "background-image" "url('public/images/ic-search-white-24px.svg')"
    , style "background-repeat" "no-repeat"
    , style "background-position" "12px 8px"
    , style "height" "30px"
    , style "padding" "0 42px"
    , style "border" <| "1px solid " ++ Colors.inputOutline
    , style "color" Colors.dashboardText
    , style "font-size" "1.15em"
    , style "font-family" "Inconsolata, monospace"
    , style "outline" "0"
    ]
        ++ widthStyles


searchClearButton : Bool -> List (Html.Attribute msg)
searchClearButton active =
    let
        opacityValue =
            if active then
                "1"

            else
                "0.2"
    in
    [ style "background-image" "url('public/images/ic-close-white-24px.svg')"
    , style "background-repeat" "no-repeat"
    , style "background-position" "10px 10px"
    , style "border" "0"
    , style "color" Colors.inputOutline
    , style "position" "absolute"
    , style "right" "0"
    , style "padding" "17px"
    , style "opacity" opacityValue
    ]


dropdownItem : Bool -> List (Html.Attribute msg)
dropdownItem isSelected =
    let
        coloration =
            if isSelected then
                [ style "background-color" Colors.frame
                , style "color" Colors.dashboardText
                ]

            else
                [ style "background-color" Colors.dropdownFaded
                , style "color" Colors.dropdownUnselectedText
                ]
    in
    [ style "padding" "0 42px"
    , style "line-height" "30px"
    , style "list-style-type" "none"
    , style "border" <| "1px solid " ++ Colors.inputOutline
    , style "margin-top" "-1px"
    , style "font-size" "1.15em"
    , style "cursor" "pointer"
    ]
        ++ coloration


dropdownContainer : ScreenSize -> List (Html.Attribute msg)
dropdownContainer screenSize =
    [ style "top" "100%"
    , style "margin" "0"
    , style "width" "100%"
    ]
        ++ (case screenSize of
                Mobile ->
                    []

                _ ->
                    [ style "position" "absolute" ]
           )


showSearchContainer :
    { a
        | screenSize : ScreenSize
        , highDensity : Bool
    }
    -> List (Html.Attribute msg)
showSearchContainer { highDensity } =
    let
        flexLayout =
            if highDensity then
                []

            else
                [ style "align-items" "flex-start" ]
    in
    [ style "display" "flex"
    , style "flex-direction" "column"
    , style "flex-grow" "1"
    , style "justify-content" "center"
    , style "padding" "12px"
    , style "position" "relative"
    ]
        ++ flexLayout


searchButton : List (Html.Attribute msg)
searchButton =
    [ style "background-image" "url('public/images/ic-search-white-24px.svg')"
    , style "background-repeat" "no-repeat"
    , style "background-position" "12px 8px"
    , style "height" "32px"
    , style "width" "32px"
    , style "display" "inline-block"
    , style "float" "left"
    ]


<<<<<<< HEAD
visibilityToggle :
    { public : Bool
    , isClickable : Bool
    , isHovered : Bool
    }
    -> List (Html.Attribute msg)
visibilityToggle { public, isClickable, isHovered } =
    let
        image =
            if public then
                "baseline-visibility-24px.svg"

            else
                "baseline-visibility-off-24px.svg"
    in
    [ style "background-image" ("url(/public/images/" ++ image ++ ")")
    , style "height" "20px"
    , style "width" "20px"
    , style "background-position" "50% 50%"
    , style "background-repeat" "no-repeat"
    , style "position" "relative"
    , style "background-size" "contain"
    , style "cursor" <|
        if isClickable then
            "pointer"

        else
            "default"
    , style "opacity" <|
        if isClickable && isHovered then
            "1"

        else
            "0.5"
    ]


visibilityTooltip : List (Html.Attribute msg)
visibilityTooltip =
    [ style "position" "absolute"
    , style "background-color" Colors.tooltipBackground
    , style "bottom" "100%"
    , style "white-space" "nowrap"
    , style "padding" "2.5px"
    , style "margin-bottom" "5px"
    , style "right" "-150%"
=======
clusterName : List (Html.Attribute msg)
clusterName =
    [ style "font-size" "21px"
    , style "color" "#ffffff"
    , style "letter-spacing" "0.1em"
    , style "margin-left" "10px"
>>>>>>> aa1602ed
    ]<|MERGE_RESOLUTION|>--- conflicted
+++ resolved
@@ -2,6 +2,7 @@
     ( asciiArt
     , cardBody
     , cardFooter
+    , clusterName
     , content
     , dropdownContainer
     , dropdownItem
@@ -11,7 +12,6 @@
     , infoBar
     , infoCliIcon
     , infoItem
-    , clusterName
     , legend
     , legendItem
     , legendSeparator
@@ -654,7 +654,6 @@
     ]
 
 
-<<<<<<< HEAD
 visibilityToggle :
     { public : Bool
     , isClickable : Bool
@@ -701,12 +700,13 @@
     , style "padding" "2.5px"
     , style "margin-bottom" "5px"
     , style "right" "-150%"
-=======
+    ]
+
+
 clusterName : List (Html.Attribute msg)
 clusterName =
     [ style "font-size" "21px"
     , style "color" "#ffffff"
     , style "letter-spacing" "0.1em"
     , style "margin-left" "10px"
->>>>>>> aa1602ed
     ]