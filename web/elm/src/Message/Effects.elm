--- conflicted
+++ resolved
@@ -154,14 +154,9 @@
     | Focus String
     | Blur String
     | RenderSvgIcon String
-<<<<<<< HEAD
-    | HidePipeline Concourse.PipelineIdentifier
-    | ExposePipeline Concourse.PipelineIdentifier
-=======
     | ChangeVisibility VisibilityAction Concourse.PipelineIdentifier
     | LoadSideBarState
     | SaveSideBarState Bool
->>>>>>> ee0f2517
 
 
 type alias VersionId =
@@ -413,43 +408,6 @@
         RenderSvgIcon icon ->
             renderSvgIcon icon
 
-<<<<<<< HEAD
-        HidePipeline pipelineId ->
-            Network.Pipeline.hide
-                pipelineId.teamName
-                pipelineId.pipelineName
-                csrfToken
-                |> Task.attempt (PipelineHidden pipelineId)
-
-        ExposePipeline pipelineId ->
-            Network.Pipeline.expose
-                pipelineId.teamName
-                pipelineId.pipelineName
-                csrfToken
-                |> Task.attempt (PipelineExposed pipelineId)
-
-
-scrollInDirection : ScrollDirection -> Cmd Callback
-scrollInDirection dir =
-    case dir of
-        ToTop ->
-            scrollToTop ()
-
-        Down ->
-            scrollDown ()
-
-        Up ->
-            scrollUp ()
-
-        ToBottom ->
-            scrollToBottom ()
-
-        Element id delta ->
-            scrollElement ( id, delta )
-
-        ToId id ->
-            scrollIntoView id
-=======
         ChangeVisibility action pipelineId ->
             Network.Pipeline.changeVisibility
                 action
@@ -481,7 +439,6 @@
                     (getY info)
             )
         |> Task.attempt (\_ -> EmptyCallback)
->>>>>>> ee0f2517
 
 
 faviconName : Maybe Concourse.BuildStatus -> String
