package main

import (
	"net"
	"os"
	"path/filepath"

	"github.com/concourse/atc/atccmd"
	"github.com/concourse/tsa/tsacmd"
<<<<<<< HEAD
	"github.com/concourse/tsa/tsaflags"
=======
	flags "github.com/jessevdk/go-flags"
>>>>>>> ca9dc16e
	"github.com/tedsuo/ifrit"
	"github.com/tedsuo/ifrit/grouper"
	"github.com/tedsuo/ifrit/sigmon"

	"github.com/concourse/bin/bindata"
)

type WebCommand struct {
	atccmd.ATCCommand

<<<<<<< HEAD
	TSA struct {
		BindIP   tsaflags.IPFlag `long:"bind-ip"   default:"0.0.0.0" description:"IP address on which to listen for SSH."`
		BindPort uint16        `long:"bind-port" default:"2222"    description:"Port on which to listen for SSH."`

		HostKeyPath            tsaflags.FileFlag        `long:"host-key"             required:"true" description:"Key to use for the TSA's ssh server."`
		AuthorizedKeysPath     tsaflags.FileFlag        `long:"authorized-keys"      required:"true" description:"Path to a file containing public keys to authorize for SSH access."`
		TeamAuthorizedKeysPath []tsaflags.InputPairFlag `long:"team-authorized-keys" value-name:"NAME=PATH" description:"Path to file containing keys to authorize, in SSH authorized_keys format (one public key per line)."`

		HeartbeatInterval time.Duration `long:"heartbeat-interval" default:"30s" description:"interval on which to heartbeat workers to the ATC"`
	} `group:"TSA Configuration" namespace:"tsa"`
=======
	tsacmd.TSACommand `group:"TSA Configuration" namespace:"tsa"`
>>>>>>> ca9dc16e
}

const cliArtifactsBindata = "cli-artifacts"

func (cmd WebCommand) lessenRequirements(command *flags.Command) {
	// defaults to address from external URL
	command.FindOptionByLongName("tsa-peer-ip").Required = false

	// defaults to atc external URL
	command.FindOptionByLongName("tsa-atc-url").Required = false

	// defaults to atc session signing key
	command.FindOptionByLongName("tsa-session-signing-key").Required = false
}

func (cmd *WebCommand) Execute(args []string) error {
	err := bindata.RestoreAssets(os.TempDir(), cliArtifactsBindata)
	if err != nil {
		return err
	}

	cmd.ATCCommand.CLIArtifactsDir = atccmd.DirFlag(filepath.Join(os.TempDir(), cliArtifactsBindata))

	cmd.populateTSAFlagsFromATCFlags()

	atcRunner, err := cmd.ATCCommand.Runner(args)
	if err != nil {
		return err
	}

	tsaRunner, err := cmd.TSACommand.Runner(args)
	if err != nil {
		return err
	}

	runner := sigmon.New(grouper.NewParallel(os.Interrupt, grouper.Members{
		{"atc", atcRunner},
		{"tsa", tsaRunner},
	}))

	return <-ifrit.Invoke(runner).Wait()
}

func (cmd *WebCommand) populateTSAFlagsFromATCFlags() error {
	// TODO: flag types package plz
<<<<<<< HEAD

	var f tsaflags.URLFlag
	err := f.UnmarshalFlag(cmd.ATCCommand.PeerURL.String())
=======
	err := cmd.TSACommand.ATCURL.UnmarshalFlag(cmd.ATCCommand.PeerURL.String())
>>>>>>> ca9dc16e
	if err != nil {
		return err
	}

<<<<<<< HEAD
	tsa.ATCURLs = append(tsa.ATCURLs, f)

	tsa.SessionSigningKeyPath = tsaflags.FileFlag(cmd.ATCCommand.SessionSigningKey)
=======
	cmd.TSACommand.SessionSigningKeyPath = tsacmd.FileFlag(cmd.ATCCommand.SessionSigningKey)
>>>>>>> ca9dc16e

	host, _, err := net.SplitHostPort(cmd.ATCCommand.PeerURL.URL().Host)
	if err != nil {
		return err
	}

	cmd.TSACommand.PeerIP = host

	cmd.TSACommand.Metrics.YellerAPIKey = cmd.ATCCommand.Metrics.YellerAPIKey
	cmd.TSACommand.Metrics.YellerEnvironment = cmd.ATCCommand.Metrics.YellerEnvironment

	return nil
}<|MERGE_RESOLUTION|>--- conflicted
+++ resolved
@@ -7,11 +7,8 @@
 
 	"github.com/concourse/atc/atccmd"
 	"github.com/concourse/tsa/tsacmd"
-<<<<<<< HEAD
 	"github.com/concourse/tsa/tsaflags"
-=======
 	flags "github.com/jessevdk/go-flags"
->>>>>>> ca9dc16e
 	"github.com/tedsuo/ifrit"
 	"github.com/tedsuo/ifrit/grouper"
 	"github.com/tedsuo/ifrit/sigmon"
@@ -22,20 +19,7 @@
 type WebCommand struct {
 	atccmd.ATCCommand
 
-<<<<<<< HEAD
-	TSA struct {
-		BindIP   tsaflags.IPFlag `long:"bind-ip"   default:"0.0.0.0" description:"IP address on which to listen for SSH."`
-		BindPort uint16        `long:"bind-port" default:"2222"    description:"Port on which to listen for SSH."`
-
-		HostKeyPath            tsaflags.FileFlag        `long:"host-key"             required:"true" description:"Key to use for the TSA's ssh server."`
-		AuthorizedKeysPath     tsaflags.FileFlag        `long:"authorized-keys"      required:"true" description:"Path to a file containing public keys to authorize for SSH access."`
-		TeamAuthorizedKeysPath []tsaflags.InputPairFlag `long:"team-authorized-keys" value-name:"NAME=PATH" description:"Path to file containing keys to authorize, in SSH authorized_keys format (one public key per line)."`
-
-		HeartbeatInterval time.Duration `long:"heartbeat-interval" default:"30s" description:"interval on which to heartbeat workers to the ATC"`
-	} `group:"TSA Configuration" namespace:"tsa"`
-=======
 	tsacmd.TSACommand `group:"TSA Configuration" namespace:"tsa"`
->>>>>>> ca9dc16e
 }
 
 const cliArtifactsBindata = "cli-artifacts"
@@ -80,25 +64,17 @@
 }
 
 func (cmd *WebCommand) populateTSAFlagsFromATCFlags() error {
-	// TODO: flag types package plz
-<<<<<<< HEAD
-
 	var f tsaflags.URLFlag
 	err := f.UnmarshalFlag(cmd.ATCCommand.PeerURL.String())
-=======
-	err := cmd.TSACommand.ATCURL.UnmarshalFlag(cmd.ATCCommand.PeerURL.String())
->>>>>>> ca9dc16e
 	if err != nil {
 		return err
 	}
 
-<<<<<<< HEAD
-	tsa.ATCURLs = append(tsa.ATCURLs, f)
+	if len(cmd.TSACommand.ATCURLs) == 0 {
+		cmd.TSACommand.ATCURLs = append(cmd.TSACommand.ATCURLs, f)
+	}
 
-	tsa.SessionSigningKeyPath = tsaflags.FileFlag(cmd.ATCCommand.SessionSigningKey)
-=======
-	cmd.TSACommand.SessionSigningKeyPath = tsacmd.FileFlag(cmd.ATCCommand.SessionSigningKey)
->>>>>>> ca9dc16e
+	cmd.TSACommand.SessionSigningKeyPath = tsaflags.FileFlag(cmd.ATCCommand.SessionSigningKey)
 
 	host, _, err := net.SplitHostPort(cmd.ATCCommand.PeerURL.URL().Host)
 	if err != nil {
